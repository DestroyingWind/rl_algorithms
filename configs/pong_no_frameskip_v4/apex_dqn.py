"""Config for ApeX-DQN on Pong-No_FrameSkip-v4.

- Author: Chris Yoon
- Contact: chris.yoon@medipixel.io
"""

from rl_algorithms.common.helper_functions import identity

agent = dict(
    type="ApeX",
    hyper_params=dict(
        gamma=0.99,
        tau=5e-3,
        buffer_size=int(1e5),  # openai baselines: int(1e4)
        batch_size=512,  # openai baselines: 32
        update_starts_from=int(3e4),  # openai baselines: int(1e4)
        multiple_update=1,  # multiple learning updates
        train_freq=1,  # in openai baselines, train_freq = 4
        gradient_clip=10.0,  # dueling: 10.0
        n_step=5,
        w_n_step=1.0,
        w_q_reg=0.0,
        per_alpha=0.6,  # openai baselines: 0.6
        per_beta=0.4,
        per_eps=1e-6,
        loss_type=dict(type="DQNLoss"),
        # Epsilon Greedy
        max_epsilon=1.0,
        min_epsilon=0.1,  # openai baselines: 0.01
        epsilon_decay=5e-7,  # openai baselines: 1e-7 / 1e-1
        # grad_cam
        grad_cam_layer_list=[
            "backbone.cnn.cnn_0.cnn",
            "backbone.cnn.cnn_1.cnn",
            "backbone.cnn.cnn_2.cnn",
        ],
<<<<<<< HEAD
        # ApeX
        num_workers=4,
=======
        num_workers=2,
>>>>>>> 4e8462ed
        local_buffer_max_size=1000,
        worker_update_interval=50,
        logger_interval=1000,
    ),
    learner_cfg=dict(
        type="DQNLearner",
        device="cuda:0",
        backbone=dict(
            type="CNN",
            configs=dict(
                input_sizes=[4, 32, 64],
                output_sizes=[32, 64, 64],
                kernel_sizes=[8, 4, 3],
                strides=[4, 2, 1],
                paddings=[1, 0, 0],
            ),
        ),
        head=dict(
            type="DuelingMLP",
            configs=dict(
                use_noisy_net=False, hidden_sizes=[512], output_activation=identity
            ),
        ),
        optim_cfg=dict(
            lr_dqn=0.0003,  # dueling: 6.25e-5, openai baselines: 1e-4
            weight_decay=0.0,  # this makes saturation in cnn weights
            adam_eps=1e-8,  # rainbow: 1.5e-4, openai baselines: 1e-8
        ),
    ),
    worker_cfg=dict(type="DQNWorker", device="cpu",),
    logger_cfg=dict(type="DQNLogger",),
    comm_cfg=dict(
        learner_buffer_port=6554,
        learner_worker_port=6555,
        worker_buffer_port=6556,
        learner_logger_port=6557,
        send_batch_port=6558,
        priorities_port=6559,
    ),
)<|MERGE_RESOLUTION|>--- conflicted
+++ resolved
@@ -34,12 +34,8 @@
             "backbone.cnn.cnn_1.cnn",
             "backbone.cnn.cnn_2.cnn",
         ],
-<<<<<<< HEAD
         # ApeX
-        num_workers=4,
-=======
         num_workers=2,
->>>>>>> 4e8462ed
         local_buffer_max_size=1000,
         worker_update_interval=50,
         logger_interval=1000,
